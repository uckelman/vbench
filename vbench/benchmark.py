# pylint: disable=W0122

from cStringIO import StringIO

import cProfile
import pstats

import gc
import hashlib
import time
import traceback
import inspect

# from pandas.util.testing import set_trace


class Benchmark(object):

    def __init__(self, code, setup, ncalls=None, repeat=3, cleanup=None,
                 name=None, description=None, start_date=None,
                 logy=False, memory=False):
        self.code = code
        self.setup = setup
        self.cleanup = cleanup or ''
        self.ncalls = ncalls
        self.repeat = repeat

        if name is None:
            try:
                name = _get_assigned_name(inspect.currentframe().f_back)
            except:
                pass

        self.name = name

        self.description = description
        self.start_date = start_date
        self.logy = logy
        self.memory = memory

    def __repr__(self):
        return "Benchmark('%s')" % self.name

    def _setup(self):
        ns = globals().copy()
        exec self.setup in ns
        return ns

    def _cleanup(self, ns):
        exec self.cleanup in ns

    @property
    def checksum(self):
        return hashlib.md5(self.setup + self.code + self.cleanup).hexdigest()

    def profile(self, ncalls):
        prof = cProfile.Profile()
        ns = self._setup()

        code = compile(self.code, '<f>', 'exec')

        def f(*args, **kw):
            for i in xrange(ncalls):
                exec code in ns
        prof.runcall(f)

        self._cleanup(ns)

        return pstats.Stats(prof).sort_stats('cumulative')

    def get_results(self, db_path):
        from vbench.db import BenchmarkDB
        db = BenchmarkDB.get_instance(db_path)
        return db.get_benchmark_results(self.checksum)

    def run(self):
        ns = self._setup()

        try:
            result = magic_timeit(ns, self.code, ncalls=self.ncalls,
                                  repeat=self.repeat, force_ms=True)
            result['succeeded'] = True
        except:
            buf = StringIO()
            traceback.print_exc(file=buf)
            result = {'succeeded': False, 'traceback': buf.getvalue()}

        if self.memory:
            try:
                mem_usage = magic_memit(ns, self.code, repeat=self.repeat)
                result['memory'] = mem_usage
                result['mem_succeeded'] = True
            except:
                result['mem_succeeded'] = False
<<<<<<< HEAD
                buf = StringIO()
                traceback.print_exc(file=buf)
                result['traceback'] += buf
=======

>>>>>>> a6307174
        self._cleanup(ns)
        return result

    def _run(self, ns, ncalls, disable_gc=False):
        if ncalls is None:
            ncalls = self.ncalls
        code = self.code
        if disable_gc:
            gc.disable()

        start = time.clock()
        for _ in xrange(ncalls):
            exec code in ns

        elapsed = time.clock() - start
        if disable_gc:
            gc.enable()

        return elapsed

    def to_rst(self, image_paths=None):
<<<<<<< HEAD
        """Generates rst file with a list of images

        image_paths: list of tuples (title, rel_path)
        """

=======
>>>>>>> a6307174
        if not image_paths:
            image_paths = []

        output = """\
**Benchmark setup**

.. code-block:: python

%s

**Benchmark statement**

.. code-block:: python

%s

""" % (indent(self.setup), indent(self.code))

<<<<<<< HEAD
        for title, path in image_paths:
            output += ("**%s**\n\n.. image:: %s"
                       "\n   :width: 6in\n\n" % (title, path))
=======
        for image_path in image_paths:
            output += ("**Performance graph**\n\n.. image:: %s"
                       "\n   :width: 6in\n\n" % image_path)
>>>>>>> a6307174

        return output

    def plot(self, db_path, label='time', ax=None, title=True, y='timing',
             ylabel='miliseconds'):
        import matplotlib.pyplot as plt
        from matplotlib.dates import MonthLocator, DateFormatter

        results = self.get_results(db_path)

        if ax is None:
            fig = plt.figure()
            ax = fig.add_subplot(111)

        timing = results[y]
        if self.start_date is not None:
            timing = timing.truncate(before=self.start_date)

        timing.plot(ax=ax, style='b-', label=label)
        ax.set_xlabel('Date')
        ax.set_ylabel(ylabel)

        if self.logy:
            ax2 = ax.twinx()
            try:
                timing.plot(ax=ax2, label='%s (log scale)' % label,
                            style='r-',
                            logy=self.logy)
                ax2.set_ylabel(ylabel + ' (log scale)')
                ax.legend(loc='best')
                ax2.legend(loc='best')
            except ValueError:
                pass

        ylo, yhi = ax.get_ylim()

        if ylo < 1:
            ax.set_ylim([0, yhi])

        formatter = DateFormatter("%b %Y")
        ax.xaxis.set_major_locator(MonthLocator())
        ax.xaxis.set_major_formatter(formatter)
        ax.autoscale_view(scalex=True)

        if title:
            ax.set_title(self.name)

        return ax


def _get_assigned_name(frame):
    import ast

    # hackjob to retrieve assigned name for Benchmark
    info = inspect.getframeinfo(frame)
    line = info.code_context[0]
    path = info.filename
    lineno = info.lineno - 1

    def _has_assignment(line):
        try:
            mod = ast.parse(line.strip())
            return isinstance(mod.body[0], ast.Assign)
        except SyntaxError:
            return False

    if not _has_assignment(line):
        while not 'Benchmark' in line:
            prev = open(path).readlines()[lineno - 1]
            line = prev + line
            lineno -= 1

        if not _has_assignment(line):
            prev = open(path).readlines()[lineno - 1]
            line = prev + line
    varname = line.split('=', 1)[0].strip()
    return varname


def parse_stmt(frame):
    import ast
    info = inspect.getframeinfo(frame)
    call = info[-2][0]
    mod = ast.parse(call)
    body = mod.body[0]
    if isinstance(body, (ast.Assign, ast.Expr)):
        call = body.value
    elif isinstance(body, ast.Call):
        call = body
    return _parse_call(call)


def _parse_call(call):
    import ast
    func = _maybe_format_attribute(call.func)

    str_args = []
    for arg in call.args:
        if isinstance(arg, ast.Name):
            str_args.append(arg.id)
        elif isinstance(arg, ast.Call):
            formatted = _format_call(arg)
            str_args.append(formatted)

    return func, str_args, {}


def _format_call(call):
    func, args, kwds = _parse_call(call)
    content = ''
    if args:
        content += ', '.join(args)
    if kwds:
        fmt_kwds = ['%s=%s' % item for item in kwds.iteritems()]
        joined_kwds = ', '.join(fmt_kwds)
        if args:
            content = content + ', ' + joined_kwds
        else:
            content += joined_kwds
    return '%s(%s)' % (func, content)


def _maybe_format_attribute(name):
    import ast
    if isinstance(name, ast.Attribute):
        return _format_attribute(name)
    return name.id


def _format_attribute(attr):
    import ast
    obj = attr.value
    if isinstance(attr.value, ast.Attribute):
        obj = _format_attribute(attr.value)
    else:
        obj = obj.id
    return '.'.join((obj, attr.attr))


def indent(string, spaces=4):
    dent = ' ' * spaces
    return '\n'.join([dent + x for x in string.split('\n')])


class BenchmarkSuite(object):

    pass

# Modified from IPython project, http://ipython.org


def magic_timeit(ns, stmt, ncalls=None, repeat=3, force_ms=False):
    """Time execution of a Python statement or expression

    Usage:\\
      %timeit [-n<N> -r<R> [-t|-c]] statement

    Time execution of a Python statement or expression using the timeit
    module.

    Options:
    -n<N>: execute the given statement <N> times in a loop. If this value
    is not given, a fitting value is chosen.

    -r<R>: repeat the loop iteration <R> times and take the best result.
    Default: 3

    -t: use time.time to measure the time, which is the default on Unix.
    This function measures wall time.

    -c: use time.clock to measure the time, which is the default on
    Windows and measures wall time. On Unix, resource.getrusage is used
    instead and returns the CPU user time.

    -p<P>: use a precision of <P> digits to display the timing result.
    Default: 3


    Examples:

      In [1]: %timeit pass
      10000000 loops, best of 3: 53.3 ns per loop

      In [2]: u = None

      In [3]: %timeit u is None
      10000000 loops, best of 3: 184 ns per loop

      In [4]: %timeit -r 4 u == None
      1000000 loops, best of 4: 242 ns per loop

      In [5]: import time

      In [6]: %timeit -n1 time.sleep(2)
      1 loops, best of 3: 2 s per loop


    The times reported by %timeit will be slightly higher than those
    reported by the timeit.py script when variables are accessed. This is
    due to the fact that %timeit executes the statement in the namespace
    of the shell, compared with timeit.py, which uses a single setup
    statement to import function or create variables. Generally, the bias
    does not matter as long as results from timeit.py are not mixed with
    those from %timeit."""

    import timeit
    import math

    units = ["s", "ms", 'us', "ns"]
    scaling = [1, 1e3, 1e6, 1e9]

    timefunc = timeit.default_timer

    timer = timeit.Timer(timer=timefunc)
    # this code has tight coupling to the inner workings of timeit.Timer,
    # but is there a better way to achieve that the code stmt has access
    # to the shell namespace?

    src = timeit.template % {'stmt': timeit.reindent(stmt, 8),
                             'setup': "pass"}
    # Track compilation time so it can be reported if too long
    # Minimum time above which compilation time will be reported
    code = compile(src, "<magic-timeit>", "exec")

    exec code in ns
    timer.inner = ns["inner"]

    if ncalls is None:
        # determine number so that 0.2 <= total time < 2.0
        number = 1
        for _ in range(1, 10):
            if timer.timeit(number) >= 0.1:
                break
            number *= 10
    else:
        number = ncalls

    best = min(timer.repeat(repeat, number)) / number

    if force_ms:
        order = 1
    else:
        if best > 0.0 and best < 1000.0:
            order = min(-int(math.floor(math.log10(best)) // 3), 3)
        elif best >= 1000.0:
            order = 0
        else:
            order = 3

    return {'loops': number,
            'repeat': repeat,
            'timing': best * scaling[order],
            'units': units[order]}


# Adapted from memory_profiler
def magic_memit(ns, line='', repeat=2, timeout=None, run_in_place=True):
    """Measure memory usage of a Python statement

    Usage, in line mode:
      %memit [-ir<R>t<T>] statement

    Options:
    -r<R>: repeat the loop iteration <R> times and take the best result.
    Default: 3

    -i: run the code in the current environment, without forking a new process.
    This is required on some MacOS versions of Accelerate if your line contains
    a call to `np.dot`.

    -t<T>: timeout after <T> seconds. Unused if `-i` is active. Default: None

    Examples
    --------
    ::

      In [1]: import numpy as np

      In [2]: %memit np.zeros(1e7)
      maximum of 3: 76.402344 MB per loop

      In [3]: %memit np.ones(1e6)
      maximum of 3: 7.820312 MB per loop

      In [4]: %memit -r 10 np.empty(1e8)
      maximum of 10: 0.101562 MB per loop

      In [5]: memit -t 3 while True: pass;
      Subprocess timed out.
      Subprocess timed out.
      Subprocess timed out.
      ERROR: all subprocesses exited unsuccessfully. Try again with the `-i`
      option.
      maximum of 3: -inf MB per loop

    """
    if repeat < 1:
        repeat == 1
    if timeout <= 0:
        timeout = None

    # Don't depend on multiprocessing:
    try:
        import multiprocessing as pr
        from multiprocessing.queues import SimpleQueue
        q = SimpleQueue()
    except ImportError:
        class ListWithPut(list):
            "Just a list where the `append` method is aliased to `put`."
            def put(self, x):
                self.append(x)
        q = ListWithPut()
        print ('WARNING: cannot import module `multiprocessing`. Forcing the'
               '`-i` option.')
        run_in_place = True

    def _get_usage(q, stmt, setup='pass', ns={}):
        from memory_profiler import memory_usage as _mu
        try:
            exec setup in ns
            _mu0 = _mu()[0]
            exec stmt in ns
            _mu1 = _mu()[0]
            q.put(_mu1 - _mu0)
        except Exception as e:
            q.put(float('-inf'))
            raise e

    if run_in_place:
        for _ in xrange(repeat):
            _get_usage(q, line, ns=ns)
    else:
        # run in consecutive subprocesses
        at_least_one_worked = False
        for _ in xrange(repeat):
            p = pr.Process(target=_get_usage, args=(q, line, 'pass', ns))
            p.start()
            p.join(timeout=timeout)
            if p.exitcode == 0:
                at_least_one_worked = True
            else:
                p.terminate()
                if p.exitcode == None:
                    print 'Subprocess timed out.'
                else:
                    print 'Subprocess exited with code %d.' % p.exitcode
                q.put(float('-inf'))

        if not at_least_one_worked:
            raise RuntimeError('ERROR: all subprocesses exited unsuccessfully. Try again '
                   'with the `-i` option.')

    usages = [q.get() for _ in xrange(repeat)]
    usage = max(usages)
    return usage


def gather_benchmarks(ns):
    return [v for v in ns.values() if isinstance(v, Benchmark)]<|MERGE_RESOLUTION|>--- conflicted
+++ resolved
@@ -92,13 +92,9 @@
                 result['mem_succeeded'] = True
             except:
                 result['mem_succeeded'] = False
-<<<<<<< HEAD
-                buf = StringIO()
                 traceback.print_exc(file=buf)
                 result['traceback'] += buf
-=======
-
->>>>>>> a6307174
+
         self._cleanup(ns)
         return result
 
@@ -120,14 +116,11 @@
         return elapsed
 
     def to_rst(self, image_paths=None):
-<<<<<<< HEAD
         """Generates rst file with a list of images
 
         image_paths: list of tuples (title, rel_path)
         """
 
-=======
->>>>>>> a6307174
         if not image_paths:
             image_paths = []
 
@@ -146,15 +139,9 @@
 
 """ % (indent(self.setup), indent(self.code))
 
-<<<<<<< HEAD
         for title, path in image_paths:
             output += ("**%s**\n\n.. image:: %s"
                        "\n   :width: 6in\n\n" % (title, path))
-=======
-        for image_path in image_paths:
-            output += ("**Performance graph**\n\n.. image:: %s"
-                       "\n   :width: 6in\n\n" % image_path)
->>>>>>> a6307174
 
         return output
 
